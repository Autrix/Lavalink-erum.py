--- conflicted
+++ resolved
@@ -12,9 +12,5 @@
     download_url='https://github.com/Devoxin/Lavalink.py/archive/2.1.6.tar.gz',
     keywords=['lavalink'],
     include_package_data=True,
-<<<<<<< HEAD
-    install_requires=['websockets>=4.0.0,<6.0.0', 'aiohttp']
-=======
     install_requires=['websockets!=5.0.0', 'aiohttp']
->>>>>>> bfb127e2
 )